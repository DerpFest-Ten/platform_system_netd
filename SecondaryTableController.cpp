--- conflicted
+++ resolved
@@ -237,46 +237,10 @@
         return -1;
     }
 
-<<<<<<< HEAD
     int ret;
     char mark_str[11];
     snprintf(mark_str, sizeof(mark_str), "%u", netId + BASE_TABLE_NUMBER);
     //add the catch all route to the tun. Route rules will make sure the right packets hit the table
-=======
-    snprintf(mark_str, sizeof(mark_str), "%d", mark);
-    // Flush any marked routes we added
-    if (!add) {
-        // iproute2 rule del will delete anything that matches, but only one rule at a time.
-        // So clearing the rules requires a bunch of calls.
-        // ip rule del will fail once there are no remaining rules that match.
-        const char *v4_cmd[] = {
-            IP_PATH,
-            "-4",
-            "rule",
-            "del",
-            "fwmark",
-            mark_str,
-            "table",
-            mark_str
-        };
-        while(!runCmd(ARRAY_SIZE(v4_cmd), v4_cmd)) {}
-
-        const char *v6_cmd[] = {
-            IP_PATH,
-            "-6",
-            "rule",
-            "del",
-            "fwmark",
-            mark_str,
-            "table",
-            mark_str
-        };
-        while(!runCmd(ARRAY_SIZE(v6_cmd), v6_cmd)) {}
-    }
-    // Add a route to the table to send all traffic to iface.
-    // We only need a default route because this table is only selected if a packet matches an
-    // IP rule that checks both the route and the mark.
->>>>>>> 76f33f0a
     const char *route_cmd[] = {
         IP_PATH,
         "route",
@@ -395,12 +359,7 @@
     char mark_str[11] = {0};
     char dest_str[44]; // enough to store an IPv6 address + 3 character bitmask
 
-<<<<<<< HEAD
     snprintf(mark_str, sizeof(mark_str), "%u", netId + BASE_TABLE_NUMBER);
-    snprintf(chain_str, sizeof(chain_str), LOCAL_MANGLE_IFACE_FORMAT, iface);
-=======
-    snprintf(mark_str, sizeof(mark_str), "%d", mark);
->>>>>>> 76f33f0a
     snprintf(dest_str, sizeof(dest_str), "%s/%d", dest, prefix);
     const char *rule_cmd[] = {
         IP_PATH,
@@ -437,7 +396,7 @@
     char uid_str[24] = {0};
     snprintf(uid_str, sizeof(uid_str), "%d-%d", uid_start, uid_end);
     char mark_str[11] = {0};
-    snprintf(mark_str, sizeof(mark_str), "%d", mark);
+    snprintf(mark_str, sizeof(mark_str), "%u", netId + BASE_TABLE_NUMBER);
     return execIptables(V4V6,
             "-t",
             "mangle",
