--- conflicted
+++ resolved
@@ -163,37 +163,22 @@
     static netdutils::Status
     ipSecRemoveTransportModeTransform(const android::base::unique_fd& socket);
 
-<<<<<<< HEAD
-    static netdutils::Status ipSecAddSecurityPolicy(int32_t transformId, int32_t direction,
-=======
     static netdutils::Status ipSecAddSecurityPolicy(int32_t transformId, int32_t selAddrFamily,
                                                     int32_t direction,
->>>>>>> 48d497a4
                                                     const std::string& tmplSrcAddress,
                                                     const std::string& tmplDstAddress, int32_t spi,
                                                     int32_t markValue, int32_t markMask);
 
-<<<<<<< HEAD
-    static netdutils::Status ipSecUpdateSecurityPolicy(int32_t transformId, int32_t direction,
-=======
     static netdutils::Status ipSecUpdateSecurityPolicy(int32_t transformId, int32_t selAddrFamily,
                                                        int32_t direction,
->>>>>>> 48d497a4
                                                        const std::string& tmplSrcAddress,
                                                        const std::string& tmplDstAddress,
                                                        int32_t spi, int32_t markValue,
                                                        int32_t markMask);
 
-<<<<<<< HEAD
-    static netdutils::Status ipSecDeleteSecurityPolicy(int32_t transformId, int32_t direction,
-                                                       const std::string& tmplSrcAddress,
-                                                       const std::string& tmplDstAddress,
-                                                       int32_t markValue, int32_t markMask);
-=======
     static netdutils::Status ipSecDeleteSecurityPolicy(int32_t transformId, int32_t selAddrFamily,
                                                        int32_t direction, int32_t markValue,
                                                        int32_t markMask);
->>>>>>> 48d497a4
 
     static int addVirtualTunnelInterface(const std::string& deviceName,
                                          const std::string& localAddress,
@@ -367,12 +352,8 @@
     static netdutils::Status allocateSpi(const XfrmSaInfo& record, uint32_t minSpi, uint32_t maxSpi,
                                          uint32_t* outSpi, const XfrmSocket& sock);
 
-<<<<<<< HEAD
-    static netdutils::Status processSecurityPolicy(int32_t transformId, int32_t direction,
-=======
     static netdutils::Status processSecurityPolicy(int32_t transformId, int32_t selAddrFamily,
                                                    int32_t direction,
->>>>>>> 48d497a4
                                                    const std::string& tmplSrcAddress,
                                                    const std::string& tmplDstAddress, int32_t spi,
                                                    int32_t markValue, int32_t markMask,
